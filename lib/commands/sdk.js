/*
 * sdk.js: Titanium CLI SDK command
 *
 * Copyright (c) 2012, Appcelerator, Inc.  All Rights Reserved.
 * See the LICENSE file for more information.
 */

var async = require('async'),
	fs = require('fs'),
	request = require('request'),
	temp = require('temp'),
	wrench = require('wrench'),
	prompt = require('prompt'),
	appc = require('node-appc'),
<<<<<<< HEAD
	i18n = appc.i18n(__dirname),
	__ = i18n.__,
	__n = i18n.__n,
=======
	addAnalyticsEvent,
>>>>>>> dfd0f734
	urls = {
		branches: 'http://builds.appcelerator.com.s3.amazonaws.com/mobile/branches.json',
		branch: 'http://builds.appcelerator.com.s3.amazonaws.com/mobile/$BRANCH/index.json',
		build: 'http://builds.appcelerator.com.s3.amazonaws.com/mobile/$BRANCH/$FILENAME',
		releases: 'http://api.appcelerator.net/p/v1/release-list'
	};

exports.title = __('SDK');
exports.desc = __('manages installed Titanium SDKs');

exports.config = function (logger, config, cli) {
	return {
		skipBanner: true,
		defaultSubcommand: 'list',
		subcommands: {
			install: {
				desc: __('download the latest Titanium SDK or a specific version'),
				args: [
					{
						abbr: 'v',
						default: 'latest',
						desc: __('the version to install or "latest"'),
						name: 'version',
						required: true
					}
				],
				flags: {
					force: {
						abbr: 'f',
						desc: __('force re-install')
					},
					default: {
						abbr: 'd',
						desc: __('set as default SDK'),
					}
				},
				options: {
					branch: {
						abbr: 'b',
						desc: __('the branch to install from or "latest" (stable)'),
						hint: __('branch name')
					}
				}
			},
			uninstall: {
				desc: __('uninstall a specific Titanium SDK version'),
				args: [
					{
						abbr: 'v',
						desc: __('the version to uninstall'),
						name: 'version',
						required: true
					}
				],
				flags: {
					force: {
						abbr: 'f',
						desc: __('force re-install')
					}
				}
			},
			list: {
				desc: __('print a list of installed SDK versions'),
				noAuth: true,
				flags: {
					branches: {
						abbr: 'b',
						desc: __('retreive and print all branches')
					},
					releases: {
						abbr: 'r',
						desc: __('retreive and print all releases')
					}
				},
				options: {
					output: {
						abbr: 'o',
						default: 'report',
						desc: __('output format'),
						values: ['report', 'json']
					}
				}
			},
			update: {
				desc: __('check to find the latest version of the Titanium SDK'),
				flags: {
					install: {
						abbr: 'i',
						desc: __('install latest version'),
					},
					force: {
						abbr: 'f',
						desc: __('force install of latest version')
					},
					default: {
						abbr: 'd',
						desc: __('set as default SDK'),
					}
				},
				options: {
					branch: {
						abbr: 'b',
						desc: __('the branch to update from'),
						hint: __('branch name')
					}
				}
			}
		}
	};
};

exports.run = function (logger, config, cli) {
	addAnalyticsEvent = cli.addAnalyticsEvent;
	function onSuccess(ver) {
		if (cli.argv.default) {
			logger.log(__('Saving SDK %s as the default.', ver.cyan));
			config.app.sdk = ver;
			config.save();
		}
	}

	var subcmd = cli.argv._.shift();
	subcmd != 'list' && logger.banner();
	
	switch (subcmd) {
		case 'install':
			install(logger, cli.argv, cli.env, onSuccess);
			break;
		
		case 'uninstall':
			uninstall(logger, cli.argv, cli.env, config);
			break;
		
		case 'list':
			list(logger, config.app && config.app.sdk, cli.argv, cli.env);
			break;
		
		case 'update':
			update(logger, cli.argv, cli.env, onSuccess);
			break;
	}
};

function fetch(url, desc, logger, callback, errback) {
	request(url, function (error, response, body) {
		if (error) {
			logger.error(__('Failed to retrieve %s: %s', desc, error.toString()) + '\n');
			errback ? errback() : process.exit(1);
		}
		
		if (response.statusCode != 200) {
			logger.error(__('Failed to retrieve %s: expected 200, got %s', desc, response.statusCode) + '\n');
			errback ? errback() : process.exit(1);
		}
		
		var data;
		try {
			data = JSON.parse(body);
		} catch (ex) {
			logger.error(__('Unable to parse %s results', desc) + '\n');
			errback ? errback() : process.exit(1);
		}
		
		callback(data);
	});
}

function getBranches(logger, callback, errback) {
	fetch(urls.branches, 'list of branches', logger, callback, errback);
}

function getReleases(logger, os, callback, errback) {
	fetch(urls.releases, 'list of releases', logger, function (data) {
		var releases = {};
		data && data.releases && data.releases.forEach(function (r) {
			r.os == os && r.name == 'mobilesdk' && (releases[r.version] = r.url);
		});
		callback && callback(releases);
	}, errback);
}

function downloadSDK(logger, url, version, env, onSuccess) {
	logger.log(__('Downloading %s', url.cyan));
	
	var tempName = temp.path({suffix: '.zip'}),
		tempStream = fs.createWriteStream(tempName),
		req = request(url),
		pipeResp = req.pipe(tempStream);
	
	req.on('error', function (err) {
		fs.unlinkSync(tempName);
		logger.error(__('Failed to download SDK: %s', err.toString()));
	});
	
	req.on('response', function (req) {
		var bar = new appc.progress('  :paddedPercent [:bar] :etas', {
			complete: '='.cyan,
			incomplete: '.'.grey,
			width: 65,
			total: parseInt(req.headers['content-length'])
		});
		
		req.on('data', function (buffer) {
			bar.tick(buffer.length);
		});
		
		tempStream.on('close', function (e) {
			logger.log('\n');
			extractSDK(logger, tempName, version, env, onSuccess);
		});
	});
}

function extractSDK(logger, filename, version, env, onSuccess) {
	logger.log(__('Extracting SDK...'));
	appc.zip.unzip(filename, env.installPath, function (errors) {
		fs.unlinkSync(filename);
		if (errors) {
			logger.log('\n' + __('Titanium SDK %s installed, but with errors.', version.cyan) + '\n');
			process.exit(1);
		} else {
			logger.log('');
			onSuccess && onSuccess(version);
			logger.log(__('Titanium SDK %s successfully installed!', version.cyan) + '\n');
			process.exit(0);
		}
	});
}

function getBranch(logger, branches, argv, env, callback) {
	var branch = argv.branch,
		version = argv._[0] || 'latest';
	
	if (branch == 'latest') {
		branches.sort().reverse();
		for (var i = 0; i < branches.length; i++) {
			if (branches[i] != 'master') {
				branch = branches[i];
				break;
			}
		}
	} else if (!~branches.indexOf(branch)) {
		logger.error(__('Branch "%s" does not exist', argv.branch) + '\n');
		appc.string.suggest(argv.branch, branches, logger.log, 2);
		logger.log(__("Run '%s' for a list of all branches.", (argv.$ + ' sdk list --branches').cyan) + '\n');
		process.exit(1);
	}
	
	fetch(urls.branch.replace(/\$BRANCH/, branch), 'list of builds', logger, function (data) {
		var builds = {},
			re = new RegExp('-' + env.os.name + '\.zip$'),
			reFilename = new RegExp('^(mobilesdk-)(.*)(-' + env.os.name + '.zip)$');
		for (var i = 0; i < data.length; i++) {
			re.test(data[i].filename) && data[i].build_type == 'mobile' && (builds[data[i].filename.replace(reFilename, '$2')] = data[i].filename);
		}
		version == 'latest' && (version = Object.keys(builds).sort().reverse().shift());
		callback(branch, version, builds[version]);
	});
}

function install(logger, argv, env, onSuccess) {
	if (argv.branch) {
		getBranches(logger, function (data) {
			if (!data || !data.branches.length) {
				logger.error(__('No branches found') + '\n');
				process.exit(1);
			}
			
			getBranch(logger, data.branches, argv, env, function (branch, version, filename) {
				if (!argv.force && env.sdks[version]) {
					logger.error(__('SDK "%s" is already installed!', version) + '\n');
					logger.log(__("Run '%s' to re-install.", (argv.$ + ' sdk install ' + version + ' --force --branch ' + branch).cyan) + '\n');
					process.exit(1);
				}
				downloadSDK(logger, urls.build.replace(/\$BRANCH/, branch).replace(/\$FILENAME/, filename), version, env, onSuccess);
				addAnalyticsEvent('sdk.install', {
					version: version,
					branch: branch,
				});
			});
		});
	} else {
		getReleases(logger, env.os.name, function (releases) {
			var names = Object.keys(releases) || [],
				version = argv._[0] || 'latest',
				isLatest = version == 'latest';
			
			if (!names.length) {
				logger.error(__('No releases found') + '\n');
				process.exit(1);
			}
			
			isLatest && (version = names.sort().reverse()[0]);
			
			if (!~names.indexOf(version)) {
				logger.error(__('Invalid version "%s"', version) + '\n');
				appc.string.suggest(version, names, logger.log, 1);
				logger.log(__("Run '%s' for available releases.", (argv.$ + ' sdk list --releases').cyan) + '\n');
				process.exit(1);
			}
			
			if (!argv.force && env.sdks[version]) {
				if (isLatest) {
					logger.log(__("You're up-to-date. Version %s is currently the newest version available.", version.cyan) + '\n');
				} else {
					logger.error(__('SDK "%s" is already installed!', version) + '\n');
				}
				logger.log(__("Run '%s' to re-install.", (argv.$ + ' sdk install ' + version + ' --force').cyan) + '\n');
				process.exit(1);
			}
			
			isLatest && logger.log(__('New version available! %s', version.cyan) + '\n');
			
			downloadSDK(logger, releases[version], version, env, onSuccess);
			addAnalyticsEvent('sdk.install', {
				version: version
			});
		});
	}
}

function uninstall(logger, argv, env, config) {
	var version = ''+argv._.shift(),
		validate = require('revalidator').validate;
	
	if (!version) {
		logger.error(__('No version specified') + '\n');
		process.exit(1);
	}
	
	if (!env.sdks[version]) {
		logger.error(__('Version %s is not installed', version) + '\n');
		process.exit(1);
	}
	
	function removeSDK(err, data) {
		data && logger.log();
		
		// sanity check
		if (appc.fs.exists(env.sdks[version].path)) {
			logger.log(__('Removing SDK directory %s', env.sdks[version].path.cyan));
			try {
				wrench.rmdirSyncRecursive(env.sdks[version].path);
				
				delete env.sdks[version];
				
				if (config.app.sdk == version) {
					config.app.sdk = Object.keys(env.sdks).sort().reverse().shift() || 'latest';
					config.save();
					logger.log(__('Updated default Titanium SDK to %s', config.app.sdk.cyan));
				}
				
				logger.log(__('Successfully uninstalled Titanium SDK %s', version.cyan) + '\n');
			} catch (e) {
				logger.log();
				logger.error(__('An error occurred trying to remove the Titanium SDK folder') + '\n');
				logger.log(e.toString() + '\n');
			}
		}
	}
	
	if (argv.force) {
		removeSDK();
	} else {
		// overwrite prompt settings and render function
		prompt.colors = false;
		prompt.delimiter = prompt.message = '';
		prompt._performValidation = function (name, prop, against, schema, line, callback) {
			var result = { valid: false },
				msg,
				errorMsg = prop.schema.errorMsg;
			
			try {
				result = validate(against, schema);
			} catch (err) {
				if (err.type == 'AppcException') {
					logger.error(err.message);
					err.details.forEach(function (line) {
						logger.log(line);
					});
					return false;
				} else {
					return (line !== -1) ? callback(err) : false;
				}
			}
			
			if (!result.valid) {
				if (errorMsg) {
					logger.error(errorMsg);
				} else {
					msg = line !== -1 ? 'Invalid input for ' : 'Invalid command-line input for ';
					logger.error(msg + name.stripColors);
					prop.schema.message && logger.error(prop.schema.message);
				}
				
				prompt.emit('invalid', prop, line);
			}
			
			return result.valid;
		};
		
		prompt.start();
		prompt.get({
			properties: {
				confirm: {
					conform: function (version) {
						return !!env.sdks[version];
					},
					errorMsg: 'Incorrect version match, try again',
					description: 'Enter "'.bold.grey + version.cyan + '" to confirm uninstall:'.bold.grey,
					required: true
				}
			}
		}, removeSDK);
	}
}

function list(logger, defaultSDK, argv, env) {
	var tasks = [];
	
	argv.releases && tasks.push(function (callback) {
		getReleases(logger, env.os.name, function (data) {
			callback(null, { type:'releases', data:data });
		});
	});
	
	argv.branches && tasks.push(function (callback) {
		getBranches(logger, function (data) {
			callback(null, { type:'branches', data:data });
		});
	});
	
	async.parallel(tasks, function (err, results) {
		var vers = Object.keys(env.sdks).sort().reverse();
		
		if ((!defaultSDK || defaultSDK == 'latest') && vers.length) {
			defaultSDK = vers[0];
		}
		
		if (argv.output == 'json') {
			var obj = {
				defaultSDK: defaultSDK,
				installed: {},
				releases: {}
			};
			
			vers.forEach(function (v) {
				obj.installed[v] = env.sdks[v].path;
			});
			
			results.forEach(function (r) {
				if (r.type == 'releases') {
					obj.releases = r.data;
				} else if (r.type == 'branches') {
					appc.util.mix(obj, r.data);
				}
			});
			
			logger.log(JSON.stringify(obj, null, '\t'));
		} else {
			logger.banner()
			if (!vers.length) {
				logger.log(__('No SDKs are installed') + '\n');
				return;
			}
			
			var defaultLabel = ' [' + __('default') + ']',
				maxlen = vers.reduce(function (a, b) {
					return Math.max(a, b.length + (b == defaultSDK ? defaultLabel.length : 0));
				}, 0),
				defaultValid = false;
			
			logger.log(__('Installed SDKs:'));
			vers.forEach(function (v) {
				var d = v == defaultSDK ? defaultLabel : '',
					n = maxlen + 2 - v.length - d.length;
				defaultValid = defaultValid || v == defaultSDK;
				logger.log('   ' + v.cyan + d.grey + new Array(n + 1).join(' ') + env.sdks[v].path);
			});
			logger.log();
			
			results.forEach(function (r) {
				switch (r.type) {
					case 'releases':
						logger.log(__('Releases:'));
						var i = 0,
							data = r.data;
						Object.keys(data).sort().reverse().forEach(function (r) {
							logger.log('   ' + r.cyan + (env.sdks.hasOwnProperty(r) ? ' ' + __('[installed]') : '') + (i++ == 0 ? ' ' + __('[latest]') : ''));
						});
						i || logger.log('   ' + __('No releases found'));
						logger.log();
						break;
					
					case 'branches':
						logger.log(__('Branches:'));
						var data = r.data;
						if (data && data.branches.length) {
							data.branches.sort().reverse().forEach(function (b) {
								logger.log('   ' + b.cyan + (b == data.defaultBranch ? ' ' + __('[default]') : ''));
							});
						} else {
							logger.log('   ' + __('No branches found'));
						}
						logger.log();
				}
			});
			
			if (!defaultValid) {
				logger.error(__('Default Titanium SDK %s is not installed', defaultSDK) + '\n');
				logger.log(__('Run %s to set the default Titanium SDK', (argv.$ + ' config app.sdk <sdk-version>').cyan) + '\n');
			}
		}
	});
}

function update(logger, argv, env, onSuccess) {
	if (argv.branch) {
		getBranches(logger, function (data) {
			if (!data || !data.branches.length) {
				logger.error(__('No branches found') + '\n');
				process.exit(1);
			}
			
			getBranch(logger, data.branches, argv, env, function (branch, version, filename) {
				if (!argv.force && env.sdks[version]) {
					logger.log(__("You're up-to-date. Version %s is currently the newest version available.", version.cyan) + '\n');
					logger.log(__("Run '%s' to re-install.", (argv.$ + ' sdk install ' + version + ' --force --branch ' + branch).cyan) + '\n');
					process.exit(1);
				}
				downloadSDK(logger, urls.build.replace(/\$BRANCH/, branch).replace(/\$FILENAME/, filename), version, env, onSuccess);
				addAnalyticsEvent('sdk.update', {
					version: version,
					branch: branch,
				});
			});
		});
	} else {
		getReleases(logger, env.os.name, function (releases) {
			var latest = Object.keys(releases).shift();
			if (!argv.force && env.sdks[latest]) {
				logger.log(__("You're up-to-date. Version %s is currently the newest version available.", latest.cyan) + '\n');
			} else if (argv.force || argv.install) {
				downloadSDK(logger, releases[latest], latest, env, onSuccess);
				addAnalyticsEvent('sdk.update', {
					version: latest
				});
			} else {
				logger.log(__('New version available! %s', latest.cyan) + '\n');
				logger.log(__("Run '%s' to download and install", (argv.$ + ' sdk update --install').cyan) + '\n');
			}
		});
	}
}<|MERGE_RESOLUTION|>--- conflicted
+++ resolved
@@ -12,13 +12,10 @@
 	wrench = require('wrench'),
 	prompt = require('prompt'),
 	appc = require('node-appc'),
-<<<<<<< HEAD
 	i18n = appc.i18n(__dirname),
 	__ = i18n.__,
 	__n = i18n.__n,
-=======
 	addAnalyticsEvent,
->>>>>>> dfd0f734
 	urls = {
 		branches: 'http://builds.appcelerator.com.s3.amazonaws.com/mobile/branches.json',
 		branch: 'http://builds.appcelerator.com.s3.amazonaws.com/mobile/$BRANCH/index.json',
