/*
 * titanium.js: Top-level include for the Titanium CLI
 *
 * Copyright (c) 2012, Appcelerator, Inc.  All Rights Reserved.
 * See the LICENSE file for more information.
 */

var config = require('./config').load(),
	appc = require('node-appc'),
	i18n = appc.i18n(__dirname),
	__ = i18n.__,
	__n = i18n.__n,
	env = appc.environ,
	afs = appc.fs,
	fs = require('fs'),
	async = require('async'),
	colors = require('colors'),
	path = require('path'),
	cli = require('./cli'),
	pkginfo = appc.pkginfo.package(module, 'version', 'about');

require('longjohn');

config.cli.colors || (colors.mode = 'none');

global.tierror = function () {
	var args = Array.prototype.slice.call(arguments);
	args[0] = ('[ERROR] ' + args[0]).red;
	console.error.apply(null, args);
};

global.tiexception = function (ex) {
	if (ex.stack) {
		ex.stack.split('\n').forEach(console.error);
	} else {
		console.error(ex.toString());
	}
};

<<<<<<< HEAD
// when the app exits, submit analytics
process.on('exit', function () {
=======
// initialze i18n
require('i18n').configure({
	directory: path.join(module.filename, '..', '..', 'locales'),
	register: global,
	updateFiles: false
});

cli.addAnalyticsEvent = appc.analytics.addEvent;
cli.sendAnalytics = sendAnalytics;

function sendAnalytics () {
>>>>>>> dfd0f734
	// sadly, this will never be called on Windows if the user presses ctrl+c
	appc.analytics.send(appc.util.mix({
		appId: pkginfo.about.id,
		appName: pkginfo.about.name,
		appGuid: 'cf5c67ed-1c3b-494b-afe0-01b958ef0f40',
		directory: path.join('~', '.titanium'),
		version: pkginfo.version,
		deployType: 'production'
	}, appc.auth.status()));
}

// when the app exits, submit analytics
process.on('exit', sendAnalytics);

// find all built-in commands
env.scanCommands(env.commands, path.join(path.dirname(module.filename), 'commands'));

// find all commands in the global commands path
(function (paths) {
	if (paths) {
		Array.isArray(paths) || (paths = [paths]);
		paths.forEach(function (p) {
			env.scanCommands(env.commands, appc.fs.resolvePath(p));
		});
	}
}(config.paths.commands));

// initialize the cli processor
cli.env = env;
cli.version = pkginfo.version;
cli.flag('help', {
		abbr: 'h',
		callback: function (value, logger) {
			if (value) {
				cli.argv._.unshift(cli.argv.$command)
				cli.argv.$command = 'help';
			}
		},
		desc: __('displays help')
	})
	.flag('version', {
		abbr: 'v',
		callback: function (value, logger) {
			value && (cli.argv.$command = 'version');
		},
		desc: __('displays the current version')
	})
	.flag('colors', {
		callback: function (value, logger) {
			var c = value !== false;
			colors.mode = c ? 'console' : 'none';
			Object.keys(logger.transports).forEach(function (name) {
				logger.transports[name].colorize = c;
			});
		},
		default: true,
		desc: __('use colors in the terminal'),
		negate: true
	})
	.flag('quiet', {
		abbr: 'q',
		callback: function (value, logger) {
			logger.silence(config.cli.quiet = value);
		},
		default: false,
		desc: __('suppress all output')
	})
	.flag('prompt', {
		callback: function (value, logger) {
			config.cli.prompt = !!value;
		},
		default: true,
		desc: __('prompt for missing options'),
		negate: true
	})
	.flag('banner', {
		callback: function (value, logger) {
			logger.bannerEnabled(!!value);
		},
		default: true,
		desc: __('displays Titanium version banner'),
		negate: true
	})
	.then(function (logger) {
		// find all hooks in the user's config paths
		(function (paths) {
			if (paths) {
				Array.isArray(paths) || (paths = [paths]);
				paths.forEach(function (p) {
					env.scanHooks(appc.fs.resolvePath(p));
				});
			}
		}(config.paths.hooks));
		
		function initCommands(ctx, cmds, sdk, platform) {
			Object.keys(cmds).forEach(function (name) {
				cli.command(name, {
					context: ctx,
					modulePath: cmds[name]
				}, sdk, platform);
			});
		}
		
		initCommands('Global command', env.commands);
		Object.keys(env.sdks).forEach(function (sdk) {
			initCommands('SDK ' + sdk + ' global command', env.sdks[sdk].commands, sdk);
			Object.keys(env.sdks[sdk].platforms).forEach(function (platform) {
				initCommands('SDK ' + sdk + ' platform ' + platform + ' command', env.sdks[sdk].platforms[platform].commands, sdk, platform);
			});
		});
		
		async.series([
			cli.parse,
			function (next) {
				var cmd = cli.argv.$command;
				if (!(cmd && cli.cmds[cmd] && (
					(cli.cmds[cmd].__global__ && cli.cmds[cmd].__global__.skipBanner) ||
					(cli.sdk != null && cli.cmds[cmd][cli.sdk.name] && cli.cmds[cmd][cli.sdk.name].__global__ && cli.cmds[cmd][cli.sdk.name].__global__.skipBanner)
				))) {
					logger.banner();
				}
				next();
			},
			cli.validate,
			function (finished) {
				cli.run();
				finished();
			}
		]);
	});<|MERGE_RESOLUTION|>--- conflicted
+++ resolved
@@ -37,22 +37,10 @@
 	}
 };
 
-<<<<<<< HEAD
-// when the app exits, submit analytics
-process.on('exit', function () {
-=======
-// initialze i18n
-require('i18n').configure({
-	directory: path.join(module.filename, '..', '..', 'locales'),
-	register: global,
-	updateFiles: false
-});
-
 cli.addAnalyticsEvent = appc.analytics.addEvent;
 cli.sendAnalytics = sendAnalytics;
 
 function sendAnalytics () {
->>>>>>> dfd0f734
 	// sadly, this will never be called on Windows if the user presses ctrl+c
 	appc.analytics.send(appc.util.mix({
 		appId: pkginfo.about.id,
